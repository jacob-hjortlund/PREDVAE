import os
import re
import time

# xla_flags = os.getenv("XLA_FLAGS", "")
# xla_flags = re.sub(r"--xla_force_host_platform_device_count=\S+", "", xla_flags).split()
# os.environ["XLA_FLAGS"] = " ".join(
#     ["--xla_force_host_platform_device_count={}".format(4)] + xla_flags
# )

import jax

jax.config.update("jax_enable_x64", True)
import optax
import torch

import numpy as np
import pandas as pd
import equinox as eqx
import seaborn as sns
import jax.numpy as jnp
import jax.random as jr
import src.predvae.nn as nn
import matplotlib.pyplot as plt
import src.predvae.data as data
import src.predvae.training as training

from umap import UMAP
from pathlib import Path
from functools import partial
from jax.tree_util import tree_map
from optax import contrib as optax_contrib

# Model Config

<<<<<<< HEAD
RUN_NAME = "PRETRAIN_SSVAEv2_L5_M3_B1" #"VAE_B1000_L5"
=======
RUN_NAME = "SSVAE_L5_M3"  # "VAE_B1000_L5"
>>>>>>> bf0b83c5
INPUT_SIZE = 27
LATENT_SIZE = 5
PREDICTOR_SIZE = 1
NUM_MIXTURE_COMPONENTS = 3
USE_SPEC_NORM = True
NUM_POWER_ITERATIONS = 5
N_MC_SAMPLES = 100
LAYERS = [2048, 1024, 512]
N_LAYERS = 3
BETA = 1.0
USE_V2 = True

# Training Config

SEED = 5678
EPOCHS = 150
WARMUP_EPOCHS = 1
INIT_LEARNING_RATE = 5e-3
FINAL_LEARNING_RATE = 5e-6
BATCH_SIZE = 1024
LOG_EVERY = 1

PRETRAIN_VAE = True
PRETRAIN_PREDICTOR = True
TRAIN_FULL_MODEL = True

USE_EARLY_STOPPING = False
EARLY_STOPPING_PATIENCE = 10

# Data Config

N_SPLITS = 1
VAL_FRAC = 0.1
SHUFFLE = True
DROP_LAST = True
MISSING_TARGET_VALUE = -9999.0
DATA_DIR = Path("/scratch/project/dd-23-98/Base/")
SAVE_DIR = Path(f"/home/it4i-josman/PREDVAE/{RUN_NAME}")

psf_columns = [f"psfmag_{b}" for b in "ugriz"] + ["w1mag", "w2mag"]
psf_err_columns = [f"psfmagerr_{b}" for b in "ugriz"] + ["w1sigmag", "w2sigmag"]
model_columns = [f"modelmag_{b}" for b in "ugriz"] + ["w1mpro", "w2mpro"]
model_err_columns = [f"modelmagerr_{b}" for b in "ugriz"] + ["w1sigmpro", "w2sigmpro"]
additional_columns = ["extinction_i"]
z_column = ["z"]
objid_column = ["objid"]

SAVE_DIR.mkdir(exist_ok=True)
RNG_KEY = jax.random.PRNGKey(SEED)

print(
    "\n--------------------------------- LOADING DATA ---------------------------------\n"
)

# ----------------------------- LOAD DATA -----------------------------

spec_df = pd.read_csv(DATA_DIR / "SDSS_spec_train.csv")
photo_df = pd.read_csv(DATA_DIR / "SDSS_photo_xmatch.csv", skiprows=[1])

# ----------------------------- RESET BATCH SIZES AND ALPHA -----------------------------

n_spec = spec_df.shape[0] / N_SPLITS
n_photo = photo_df.shape[0] / N_SPLITS
spec_ratio = n_spec / (n_spec + n_photo)

PHOTOMETRIC_BATCH_SIZE = np.round(BATCH_SIZE * (1 - spec_ratio)).astype(int)
SPECTROSCOPIC_BATCH_SIZE = BATCH_SIZE - PHOTOMETRIC_BATCH_SIZE
ALPHA = (PHOTOMETRIC_BATCH_SIZE + SPECTROSCOPIC_BATCH_SIZE) * SPECTROSCOPIC_BATCH_SIZE
batch_size_ratio = SPECTROSCOPIC_BATCH_SIZE / (
    SPECTROSCOPIC_BATCH_SIZE + PHOTOMETRIC_BATCH_SIZE
)
expected_no_of_spec_batches = n_spec // SPECTROSCOPIC_BATCH_SIZE
expected_no_of_photo_batches = n_photo // PHOTOMETRIC_BATCH_SIZE
photo_larger = expected_no_of_photo_batches > expected_no_of_spec_batches

print(f"\nN Spec: {n_spec}")
print(f"N Photo: {n_photo}")
print(f"Spec Ratio: {spec_ratio}")
print(f"Batch Size: {BATCH_SIZE}")
print(f"Photometric Batch Size: {PHOTOMETRIC_BATCH_SIZE}")
print(f"Spectroscopic Batch Size: {SPECTROSCOPIC_BATCH_SIZE}")
print(f"Batch Size Ratio: {batch_size_ratio}")
print(f"Expected No of Spec Batches: {expected_no_of_spec_batches}")
print(f"Expected No of Photo Batches: {expected_no_of_photo_batches}\n")

# ----------------------------- CREATE INPUT ARRAYS -----------------------------

(
    spec_psf_photometry,
    spec_psf_photometry_err,
    spec_model_photometry,
    spec_model_photometry_err,
    spec_additional_info,
    spec_z,
    spec_objid,
) = data.create_input_arrays(
    input_df=spec_df,
    psf_columns=psf_columns,
    psf_err_columns=psf_err_columns,
    model_columns=model_columns,
    model_err_columns=model_err_columns,
    additional_columns=additional_columns,
    z_column=z_column,
    objid_column=objid_column,
    n_splits=N_SPLITS,
    shuffle=SHUFFLE,
)
spec_psf_photometry = spec_psf_photometry.squeeze(axis=0)
spec_psf_photometry_err = spec_psf_photometry_err.squeeze(axis=0)
spec_model_photometry = spec_model_photometry.squeeze(axis=0)
spec_model_photometry_err = spec_model_photometry_err.squeeze(axis=0)
spec_additional_info = jnp.log10(spec_additional_info).squeeze(axis=0)
spec_z = jnp.log10(spec_z).squeeze(axis=0)
spec_objid = spec_objid.squeeze(axis=0)

(
    photo_psf_photometry,
    photo_psf_photometry_err,
    photo_model_photometry,
    photo_model_photometry_err,
    photo_additional_info,
    _,
    photo_objid,
) = data.create_input_arrays(
    input_df=photo_df,
    psf_columns=psf_columns,
    psf_err_columns=psf_err_columns,
    model_columns=model_columns,
    model_err_columns=model_err_columns,
    additional_columns=additional_columns,
    z_column=None,
    objid_column=objid_column,
    n_splits=N_SPLITS,
    shuffle=SHUFFLE,
)
photo_psf_photometry = photo_psf_photometry.squeeze(axis=0)
photo_psf_photometry_err = photo_psf_photometry_err.squeeze(axis=0)
photo_model_photometry = photo_model_photometry.squeeze(axis=0)
photo_model_photometry_err = photo_model_photometry_err.squeeze(axis=0)
photo_additional_info = jnp.log10(photo_additional_info).squeeze(axis=0)
photo_objid = photo_objid.squeeze(axis=0)

# ----------------------------- SPLIT INTO TRAIN AND VAL -----------------------------

spec_split_key, photo_split_key, RNG_KEY = jr.split(RNG_KEY, 3)
spec_val_mask = jax.random.bernoulli(
    spec_split_key, p=VAL_FRAC, shape=(spec_z.shape[0],)
)
photo_val_mask = jax.random.bernoulli(
    photo_split_key, p=VAL_FRAC, shape=(photo_objid.shape[0],)
)

spec_psf_photometry_train = spec_psf_photometry[~spec_val_mask]
spec_psf_photometry_err_train = spec_psf_photometry_err[~spec_val_mask]
spec_model_photometry_train = spec_model_photometry[~spec_val_mask]
spec_model_photometry_err_train = spec_model_photometry_err[~spec_val_mask]
spec_additional_info_train = spec_additional_info[~spec_val_mask]
spec_z_train = spec_z[~spec_val_mask]
spec_objid_train = spec_objid[~spec_val_mask]

spec_psf_photometry_val = spec_psf_photometry[spec_val_mask]
spec_psf_photometry_err_val = spec_psf_photometry_err[spec_val_mask]
spec_model_photometry_val = spec_model_photometry[spec_val_mask]
spec_model_photometry_err_val = spec_model_photometry_err[spec_val_mask]
spec_additional_info_val = spec_additional_info[spec_val_mask]
spec_z_val = spec_z[spec_val_mask]
spec_objid_val = spec_objid[spec_val_mask]

photo_psf_photometry_train = photo_psf_photometry[~photo_val_mask]
photo_psf_photometry_err_train = photo_psf_photometry_err[~photo_val_mask]
photo_model_photometry_train = photo_model_photometry[~photo_val_mask]
photo_model_photometry_err_train = photo_model_photometry_err[~photo_val_mask]
photo_additional_info_train = photo_additional_info[~photo_val_mask]
photo_objid_train = photo_objid[~photo_val_mask]

photo_psf_photometry_val = photo_psf_photometry[photo_val_mask]
photo_psf_photometry_err_val = photo_psf_photometry_err[photo_val_mask]
photo_model_photometry_val = photo_model_photometry[photo_val_mask]
photo_model_photometry_err_val = photo_model_photometry_err[photo_val_mask]
photo_additional_info_val = photo_additional_info[photo_val_mask]
photo_objid_val = photo_objid[photo_val_mask]

n_train_spec = spec_psf_photometry_train.shape[0]
n_train_photo = photo_psf_photometry_train.shape[0]
n_val_spec = spec_psf_photometry_val.shape[0]
n_val_photo = photo_psf_photometry_val.shape[0]

expected_n_train_spec_batches = n_train_spec // SPECTROSCOPIC_BATCH_SIZE
expected_n_train_photo_batches = n_train_photo // PHOTOMETRIC_BATCH_SIZE
expected_n_val_spec_batches = n_val_spec // SPECTROSCOPIC_BATCH_SIZE
expected_n_val_photo_batches = n_val_photo // PHOTOMETRIC_BATCH_SIZE

print(f"\nTrain Spec: {spec_psf_photometry_train.shape[0]}")
print(f"Train Photo: {photo_psf_photometry_train.shape[0]}")
print(
    f"Expected No of Train Batches: {expected_n_train_spec_batches} / {expected_n_train_photo_batches}\n"
)

print(f"\nVal Spec: {spec_psf_photometry_val.shape[0]}")
print(f"Val Photo: {photo_psf_photometry_val.shape[0]}")
print(
    f"Expected No of Val Batches: {expected_n_val_spec_batches} / {expected_n_val_photo_batches}\n"
)

###################################################################################
############################ CREATE DATASETS ######################################
###################################################################################


train_spec_dataset = data.SpectroPhotometricDataset(
    spec_psf_photometry_train,
    spec_psf_photometry_err_train,
    spec_model_photometry_train,
    spec_model_photometry_err_train,
    spec_additional_info_train,
    spec_z_train,
    spec_objid_train,
)

train_photo_dataset = data.SpectroPhotometricDataset(
    photo_psf_photometry_train,
    photo_psf_photometry_err_train,
    photo_model_photometry_train,
    photo_model_photometry_err_train,
    photo_additional_info_train,
    None,
    photo_objid_train,
)

train_dataset_statistics = data.SpectroPhotometricStatistics(
    train_photo_dataset, train_spec_dataset
)

training.save(SAVE_DIR / "train_dataset_statistics.pkl", train_dataset_statistics)

val_spec_dataset = data.SpectroPhotometricDataset(
    spec_psf_photometry_val,
    spec_psf_photometry_err_val,
    spec_model_photometry_val,
    spec_model_photometry_err_val,
    spec_additional_info_val,
    spec_z_val,
    spec_objid_val,
)

val_photo_dataset = data.SpectroPhotometricDataset(
    photo_psf_photometry_val,
    photo_psf_photometry_err_val,
    photo_model_photometry_val,
    photo_model_photometry_err_val,
    photo_additional_info_val,
    None,
    photo_objid_val,
)

val_dataset_statistics = data.SpectroPhotometricStatistics(
    val_photo_dataset, val_spec_dataset
)

###################################################################################
################################# DATALOADERS #####################################
###################################################################################

train_photo_dataloader_key, train_spec_dataloader_key, RNG_KEY = jr.split(RNG_KEY, 3)

(
    train_photometric_dataloader,
    train_photometric_dataloader_state,
) = data.make_dataloader(
    train_photo_dataset,
    batch_size=PHOTOMETRIC_BATCH_SIZE,
    rng_key=train_photo_dataloader_key,
    shuffle=SHUFFLE,
    drop_last=DROP_LAST,
)

(
    train_spectroscopic_dataloader,
    train_spectroscopic_dataloader_state,
) = data.make_dataloader(
    train_spec_dataset,
    batch_size=SPECTROSCOPIC_BATCH_SIZE,
    rng_key=train_spec_dataloader_key,
    shuffle=SHUFFLE,
    drop_last=DROP_LAST,
)

train_iterator = data.make_spectrophotometric_iterator(
    train_photometric_dataloader,
    train_spectroscopic_dataloader,
    train_dataset_statistics,
    resample_photometry=True,
)

val_photo_dataloader_key, val_spec_dataloader_key, RNG_KEY = jr.split(RNG_KEY, 3)

(
    val_photometric_dataloader,
    val_photometric_dataloader_state,
) = data.make_dataloader(
    val_photo_dataset,
    batch_size=PHOTOMETRIC_BATCH_SIZE,
    rng_key=val_photo_dataloader_key,
    shuffle=False,
    drop_last=DROP_LAST,
)

(
    val_spectroscopic_dataloader,
    val_spectroscopic_dataloader_state,
) = data.make_dataloader(
    val_spec_dataset,
    batch_size=SPECTROSCOPIC_BATCH_SIZE,
    rng_key=val_spec_dataloader_key,
    shuffle=False,
    drop_last=DROP_LAST,
)

val_iterator = data.make_spectrophotometric_iterator(
    val_photometric_dataloader,
    val_spectroscopic_dataloader,
    val_dataset_statistics,
    resample_photometry=True,
)
###################################################################################
################################### MODEL #########################################
###################################################################################

(
    predictor_key,
    encoder_input_key,
    encoder_key,
    decoder_input_key,
    decoder_key,
    RNG_KEY,
) = jr.split(RNG_KEY, 6)

decoder_input_layer = nn.InputLayer(
    x_features=LATENT_SIZE,
    y_features=PREDICTOR_SIZE,
    out_features=LATENT_SIZE + PREDICTOR_SIZE,
    key=decoder_input_key,
)

decoder = nn.GaussianCoder(
    LATENT_SIZE + PREDICTOR_SIZE,
    INPUT_SIZE,
    LAYERS,
    N_LAYERS,
    jax.nn.tanh,
    decoder_key,
    USE_SPEC_NORM,
    NUM_POWER_ITERATIONS,
)

latent_prior = nn.Gaussian(
    mu=jnp.zeros(LATENT_SIZE),
    log_sigma=jnp.zeros(LATENT_SIZE),
)

target_prior = nn.Gaussian(
    mu=jnp.zeros(PREDICTOR_SIZE),
    log_sigma=jnp.zeros(PREDICTOR_SIZE),
)

if USE_V2:

    encoder = nn.GaussianCoder(
        INPUT_SIZE,
        LATENT_SIZE,
        LAYERS,
        N_LAYERS,
        jax.nn.tanh,
        encoder_key,
        USE_SPEC_NORM,
        NUM_POWER_ITERATIONS,
    )

    predictor_input_layer = nn.InputLayer(
        x_features=LATENT_SIZE,
        y_features=INPUT_SIZE,
        out_features=LATENT_SIZE + INPUT_SIZE,
        key=encoder_input_key,
    )

    predictor = nn.GaussianMixtureCoder(
        INPUT_SIZE + LATENT_SIZE,
        PREDICTOR_SIZE,
        LAYERS,
        N_LAYERS,
        NUM_MIXTURE_COMPONENTS,
        jax.nn.tanh,
        predictor_key,
        USE_SPEC_NORM,
        NUM_POWER_ITERATIONS,
    )

    SSVAE = partial(
        nn.SSVAEv2,
        encoder=encoder,
        predictor=predictor,
        predictor_input_layer=predictor_input_layer,
    )

else:

    encoder_input_layer = nn.InputLayer(
        x_features=INPUT_SIZE,
        y_features=PREDICTOR_SIZE,
        out_features=INPUT_SIZE + PREDICTOR_SIZE,
        key=encoder_input_key,
    )

    encoder = nn.GaussianCoder(
        INPUT_SIZE + PREDICTOR_SIZE,
        LATENT_SIZE,
        LAYERS,
        N_LAYERS,
        jax.nn.tanh,
        encoder_key,
        USE_SPEC_NORM,
        NUM_POWER_ITERATIONS,
    )

    predictor = nn.GaussianMixtureCoder(
        INPUT_SIZE,
        PREDICTOR_SIZE,
        LAYERS,
        N_LAYERS,
        NUM_MIXTURE_COMPONENTS,
        jax.nn.tanh,
        predictor_key,
        USE_SPEC_NORM,
        NUM_POWER_ITERATIONS,
    )

    SSVAE = partial(
        nn.SSVAE,
        encoder=encoder,
        predictor=predictor,
        encoder_input_layer=encoder_input_layer,
    )

ssvae, input_state = eqx.nn.make_with_state(SSVAE)(
    decoder=decoder,
    latent_prior=latent_prior,
    target_prior=target_prior,
    decoder_input_layer=decoder_input_layer,
)

filter_spec = tree_map(lambda _: True, ssvae)
filter_spec = nn.freeze_prior(ssvae, space="latent", filter_spec=filter_spec)

train_loss = []
train_aux = []
val_loss = []
val_aux = []
best_val_loss = jnp.inf
best_val_epoch = -1

###################################################################################
############################### PRE-TRAIN VAE #####################################
###################################################################################

if PRETRAIN_VAE:

    val_step_time = 0
    train_step_time = 0
    prediction_step_time = 0
    epoch_time = 0

    filter_spec = nn.freeze_prior(ssvae, space="target", filter_spec=filter_spec)
    filter_spec = nn.freeze_submodule(ssvae, "predictor", filter_spec=filter_spec)
    filter_spec = nn.freeze_submodule_inputs(
        ssvae, "decoder", freeze_x=False, freeze_y=True, filter_spec=filter_spec
    )
    ssvae = nn.init_submodule_inputs(
        ssvae, "decoder", RNG_KEY, init_x=False, init_y=True, init_value=0.0
    )
    ssvae = nn.set_submodule_inference_mode(ssvae, "predictor", True)

    if USE_V2:
        filter_spec = nn.freeze_submodule_inputs(
            ssvae, "predictor", freeze_x=True, freeze_y=True, filter_spec=filter_spec
        )
    else:
        filter_spec = nn.freeze_submodule_inputs(
            ssvae, "encoder", freeze_x=False, freeze_y=True, filter_spec=filter_spec
        )
        ssvae = nn.init_submodule_inputs(
            ssvae, "encoder", RNG_KEY, init_x=False, init_y=True, init_value=0.0
        )

    lr_schedule = optax.warmup_cosine_decay_schedule(
        FINAL_LEARNING_RATE,
        INIT_LEARNING_RATE,
        WARMUP_EPOCHS,
        EPOCHS - WARMUP_EPOCHS,
        FINAL_LEARNING_RATE,
    )
    optimizer = optax.adam(learning_rate=lr_schedule)
    optimizer_state = optimizer.init(eqx.filter(ssvae, eqx.is_array))

    loss_kwargs = {
        "alpha": ALPHA,
        "missing_target_value": MISSING_TARGET_VALUE,
        "vae_factor": 1.0,
        "beta": BETA,
        "predictor_factor": 0.0,
        "n_samples": N_MC_SAMPLES,
    }
    pretrain_vae_loss_fn = partial(training.ssvae_loss, **loss_kwargs)

    _train_step = training.make_train_step(
        optimizer=optimizer,
        loss_fn=pretrain_vae_loss_fn,
        filter_spec=filter_spec,
    )

    _val_step = training.make_eval_step(
        loss_fn=pretrain_vae_loss_fn,
        filter_spec=filter_spec,
    )

    @eqx.filter_jit
    def train_step(
        ssvae, ssvae_state, optimizer_state, photo_dl_state, spec_dl_state, rng_key
    ):

        resampling_key, step_key = jr.split(rng_key)

        (
            x,
            y,
            photo_dl_state,
            spec_dl_state,
            _,
            spectroscopic_reset_condition,
        ) = train_iterator(
            photo_dl_state,
            spec_dl_state,
            resampling_key,
        )

        end_of_split = jnp.all(spectroscopic_reset_condition)

        ssvae, ssvae_state, optimizer_state, loss_value, loss_aux = _train_step(
            x,
            y,
            step_key,
            ssvae,
            ssvae_state,
            optimizer_state,
        )

        return (
            loss_value,
            loss_aux,
            ssvae,
            ssvae_state,
            optimizer_state,
            photo_dl_state,
            spec_dl_state,
            end_of_split,
        )

    @eqx.filter_jit
    def eval_step(
        ssvae,
        ssvae_state,
        train_photo_dl_state,
        train_spec_dl_state,
        val_photo_dl_state,
        val_spec_dl_state,
        rng_key,
    ):

        train_resampling_key, val_resampling_key, rng_key = jr.split(rng_key, 3)
        train_step_key, val_step_key = jr.split(rng_key)

        (
            x_val_split,
            y_val_split,
            val_photo_dl_state,
            val_spec_dl_state,
            photometric_reset_condition,
            spectroscopic_reset_condition,
        ) = val_iterator(
            val_photo_dl_state,
            val_spec_dl_state,
            val_resampling_key,
        )

        (
            x_train_split,
            y_train_split,
            train_photo_dl_state,
            train_spec_dl_state,
            _,
            _,
        ) = train_iterator(
            train_photo_dl_state,
            train_spec_dl_state,
            train_resampling_key,
        )

        (
            train_loss_value,
            ssvae_state,
            train_loss_aux,
        ) = _val_step(
            x_train_split,
            y_train_split,
            train_step_key,
            ssvae,
            ssvae_state,
        )

        val_loss_value, input_state, val_loss_aux = _val_step(
            x_val_split,
            y_val_split,
            val_step_key,
            ssvae,
            ssvae_state,
        )

        end_of_val_split = jnp.all(spectroscopic_reset_condition)

        return (
            train_loss_value,
            train_loss_aux,
            val_loss_value,
            val_loss_aux,
            input_state,
            train_photo_dl_state,
            train_spec_dl_state,
            val_photo_dl_state,
            val_spec_dl_state,
            end_of_val_split,
        )

    t0 = time.time()

    for epoch in range(EPOCHS):

        end_of_train_split = False
        end_of_val_split = False
        end_of_prediction_split = False

        train_batches = 0
        val_batches = 0
        epoch_train_loss = []
        epoch_train_aux = []
        epoch_val_loss = []
        epoch_val_aux = []
        epoch_val_target_means = []
        epoch_val_target_stds = []

        t0_epoch = time.time()

        epoch_train_key, epoch_val_key, RNG_KEY = jr.split(RNG_KEY, 3)

        while not end_of_train_split:

            step_key, epoch_train_key = jr.split(epoch_train_key)

            (
                batch_train_loss,
                batch_train_aux,
                ssvae,
                input_state,
                optimizer_state,
                train_photometric_dataloader_state,
                train_spectroscopic_dataloader_state,
                end_of_train_split,
            ) = train_step(
                ssvae,
                input_state,
                optimizer_state,
                train_photometric_dataloader_state,
                train_spectroscopic_dataloader_state,
                step_key,
            )

            if end_of_train_split:
                break

            train_batches += 1

        t1 = time.time()
        train_step_time += t1 - t0_epoch

        inference_ssvae = eqx.nn.inference_mode(ssvae)

        t0_val = time.time()
        while not end_of_val_split:

            t0_single = time.time()

            val_step_key, epoch_val_key = jr.split(epoch_val_key)

            (
                batch_train_loss,
                batch_train_aux,
                batch_val_loss,
                batch_val_aux,
                input_state,
                train_photometric_dataloader_state,
                train_spectroscopic_dataloader_state,
                val_photometric_dataloader_state,
                val_spectroscopic_dataloader_state,
                end_of_val_split,
            ) = eval_step(
                inference_ssvae,
                input_state,
                train_photometric_dataloader_state,
                train_spectroscopic_dataloader_state,
                val_photometric_dataloader_state,
                val_spectroscopic_dataloader_state,
                val_step_key,
            )

            if end_of_val_split:
                break

            epoch_train_loss.append(batch_train_loss)
            epoch_train_aux.append(batch_train_aux)
            epoch_val_loss.append(batch_val_loss)
            epoch_val_aux.append(batch_val_aux)

            val_batches += 1
            t1_single = time.time()

        train_photometric_dataloader_state = train_photometric_dataloader_state.set(
            train_photometric_dataloader.reset_index, jnp.array(True)
        )
        train_spectroscopic_dataloader_state = train_spectroscopic_dataloader_state.set(
            train_spectroscopic_dataloader.reset_index, jnp.array(True)
        )

        t1_val = time.time()
        val_step_time += t1_val - t0_val

        epoch_train_loss = jnp.mean(jnp.array(epoch_train_loss), axis=0)
        epoch_train_aux = jnp.mean(jnp.array(epoch_train_aux), axis=0)
        epoch_val_loss = jnp.mean(jnp.array(epoch_val_loss), axis=0)
        epoch_val_aux = jnp.mean(jnp.array(epoch_val_aux), axis=0)

        train_loss.append(epoch_train_loss)
        train_aux.append(epoch_train_aux)
        val_loss.append(epoch_val_loss)
        val_aux.append(epoch_val_aux)

        t1_epoch = time.time()
        epoch_time += t1_epoch - t0_epoch
        epoch_lr = lr_schedule(epoch)

        print(
            f"Epoch: {epoch} - Time: {t1_epoch-t0_epoch:.2f} s - LR: {epoch_lr:.5e} - Train Loss: {epoch_train_loss:.5e} - Val Loss: {epoch_val_loss:.5e} - "
            + f"TU Loss: {epoch_train_aux[0]:.5e} - TS Loss: {epoch_train_aux[6]:.5e} - TT Loss: {epoch_train_aux[7]:.5e} - "
            + f"VU Loss: {epoch_val_aux[0]:.5e} - VS Loss: {epoch_val_aux[6]:.5e} - VT Loss: {epoch_val_aux[7]:.5e}"
        )

        if len(val_loss) == 1 or epoch_val_loss < best_val_loss:
            best_val_loss = epoch_val_loss
            best_val_epoch = epoch
            training.save(SAVE_DIR / "best_pretrained_vae.pkl", ssvae)
            training.save(SAVE_DIR / "best_pretrained_vae_state.pkl", input_state)
            training.save(
                SAVE_DIR / "best_pretrained_vae_optimizer_state", optimizer_state
            )

        if USE_EARLY_STOPPING and epoch - best_val_epoch > EARLY_STOPPING_PATIENCE:
            print(f"Early stopping at epoch {epoch}, setting model to best epoch")
            ssvae = training.load(SAVE_DIR / "best_pretrained_vae.pkl", ssvae)
            input_state = training.load(
                SAVE_DIR / "best_pretrained_vae_state.pkl", input_state
            )
            optimizer_state = training.load(
                SAVE_DIR / "final_pretrained_vae_optimizer_state", optimizer_state
            )
            break

    val_step_time = val_step_time / EPOCHS
    train_step_time = train_step_time / EPOCHS
    epoch_time = epoch_time / EPOCHS
    train_time = time.time() - t0

    print(
        f"\nTrain Time: {train_time:.2f} s - Train Step Time: {train_step_time:.2f} s - Val Step Time: {val_step_time:.2f} s - Epoch Time: {epoch_time:.2f} s - Best Epoch: {best_val_epoch}"
    )

    print(
        "\n--------------------------------- SAVING PRE-TRAINED VAE ---------------------------------\n"
    )

    training.save(SAVE_DIR / "final_pretrained_vae.pkl", ssvae)
    training.save(SAVE_DIR / "final_pretrained_vae_state.pkl", input_state)
    training.save(SAVE_DIR / "final_pretrained_vae_optimizer_state", optimizer_state)

    pretrained_vae_train_losses = jnp.asarray(train_loss)
    pretrained_vae_val_losses = jnp.asarray(val_loss)

    pretrained_vae_train_auxes = jnp.asarray(train_aux)
    pretrained_vae_val_auxes = jnp.asarray(val_aux)

    np.save(SAVE_DIR / "pretrain_vae_train_losses.npy", pretrained_vae_train_losses)
    np.save(SAVE_DIR / "pretrain_vae_val_losses.npy", pretrained_vae_val_losses)
    np.save(SAVE_DIR / "pretrain_vae_train_auxes.npy", pretrained_vae_train_auxes)
    np.save(SAVE_DIR / "pretrain_vae_val_auxes.npy", pretrained_vae_val_auxes)

###################################################################################
############################ PRE-TRAIN PREDICTOR ##################################
###################################################################################

if PRETRAIN_PREDICTOR:

    filter_spec = nn.freeze_prior(
        ssvae, space="target", filter_spec=filter_spec, inverse=True
    )
    filter_spec = nn.freeze_submodule(
        ssvae, "predictor", filter_spec=filter_spec, inverse=True
    )
    filter_spec = nn.freeze_submodule(ssvae, "encoder", filter_spec=filter_spec)
    filter_spec = nn.freeze_submodule(ssvae, "decoder", filter_spec=filter_spec)
    filter_spec = nn.freeze_submodule_inputs(
        ssvae, "decoder", freeze_x=True, freeze_y=True, filter_spec=filter_spec
    )

    ssvae = nn.init_submodule_inputs(
        ssvae, "decoder", RNG_KEY, init_x=False, init_y=True, init_value=0.0
    )
    ssvae = nn.set_submodule_inference_mode(ssvae, "predictor", False)
    ssvae = nn.set_submodule_inference_mode(ssvae, "encoder", True)
    ssvae = nn.set_submodule_inference_mode(ssvae, "decoder", True)

    if USE_V2:
        filter_spec = nn.freeze_submodule_inputs(
            ssvae,
            "predictor",
            freeze_x=True,
            freeze_y=True,
            filter_spec=filter_spec,
            inverse=True,
        )
    else:
        filter_spec = nn.freeze_submodule_inputs(
            ssvae, "encoder", freeze_x=True, freeze_y=True, filter_spec=filter_spec
        )

    lr_schedule = optax.warmup_cosine_decay_schedule(
        FINAL_LEARNING_RATE,
        INIT_LEARNING_RATE,
        WARMUP_EPOCHS,
        EPOCHS - WARMUP_EPOCHS,
        FINAL_LEARNING_RATE,
    )
    optimizer = optax.adam(learning_rate=lr_schedule)
    optimizer_state = optimizer.init(eqx.filter(ssvae, eqx.is_array))

    loss_kwargs = {
        "alpha": ALPHA,
        "missing_target_value": MISSING_TARGET_VALUE,
        "vae_factor": 0.0,
        "beta": 1.0,
        "predictor_factor": 1.0,
        "n_samples": N_MC_SAMPLES,
    }
    pretrain_predictor_loss_fn = partial(training.ssvae_loss, **loss_kwargs)

    _train_step = training.make_train_step(
        optimizer=optimizer,
        loss_fn=pretrain_predictor_loss_fn,
        filter_spec=filter_spec,
    )

    _val_step = training.make_eval_step(
        loss_fn=pretrain_predictor_loss_fn,
        filter_spec=filter_spec,
    )

    val_step_time = 0
    train_step_time = 0
    prediction_step_time = 0
    epoch_time = 0
    best_val_loss = jnp.inf
    best_val_epoch = -1

    @eqx.filter_jit
    def train_step(
        ssvae, ssvae_state, optimizer_state, photo_dl_state, spec_dl_state, rng_key
    ):

        resampling_key, step_key = jr.split(rng_key)

        (
            x,
            y,
            photo_dl_state,
            spec_dl_state,
            _,
            spectroscopic_reset_condition,
        ) = train_iterator(
            photo_dl_state,
            spec_dl_state,
            resampling_key,
        )

        end_of_split = jnp.all(spectroscopic_reset_condition)

        ssvae, ssvae_state, optimizer_state, loss_value, loss_aux = _train_step(
            x,
            y,
            step_key,
            ssvae,
            ssvae_state,
            optimizer_state,
        )

        return (
            loss_value,
            loss_aux,
            ssvae,
            ssvae_state,
            optimizer_state,
            photo_dl_state,
            spec_dl_state,
            end_of_split,
        )

    @eqx.filter_jit
    def eval_step(
        ssvae,
        ssvae_state,
        train_photo_dl_state,
        train_spec_dl_state,
        val_photo_dl_state,
        val_spec_dl_state,
        rng_key,
    ):

        train_resampling_key, val_resampling_key, rng_key = jr.split(rng_key, 3)
        train_step_key, val_step_key = jr.split(rng_key)

        (
            x_val_split,
            y_val_split,
            val_photo_dl_state,
            val_spec_dl_state,
            photometric_reset_condition,
            spectroscopic_reset_condition,
        ) = val_iterator(
            val_photo_dl_state,
            val_spec_dl_state,
            val_resampling_key,
        )

        (
            x_train_split,
            y_train_split,
            train_photo_dl_state,
            train_spec_dl_state,
            _,
            _,
        ) = train_iterator(
            train_photo_dl_state,
            train_spec_dl_state,
            train_resampling_key,
        )

        (
            train_loss_value,
            ssvae_state,
            train_loss_aux,
        ) = _val_step(
            x_train_split,
            y_train_split,
            train_step_key,
            ssvae,
            ssvae_state,
        )

        val_loss_value, input_state, val_loss_aux = _val_step(
            x_val_split,
            y_val_split,
            val_step_key,
            ssvae,
            ssvae_state,
        )

        end_of_val_split = jnp.all(spectroscopic_reset_condition)

        return (
            train_loss_value,
            train_loss_aux,
            val_loss_value,
            val_loss_aux,
            input_state,
            train_photo_dl_state,
            train_spec_dl_state,
            val_photo_dl_state,
            val_spec_dl_state,
            end_of_val_split,
        )

    t0 = time.time()

    for epoch in range(EPOCHS):

        end_of_train_split = False
        end_of_val_split = False
        end_of_prediction_split = False

        train_batches = 0
        val_batches = 0
        epoch_train_loss = []
        epoch_train_aux = []
        epoch_val_loss = []
        epoch_val_aux = []
        epoch_val_target_means = []
        epoch_val_target_stds = []

        t0_epoch = time.time()

        epoch_train_key, epoch_val_key, RNG_KEY = jr.split(RNG_KEY, 3)

        while not end_of_train_split:

            step_key, epoch_train_key = jr.split(epoch_train_key)

            (
                batch_train_loss,
                batch_train_aux,
                ssvae,
                input_state,
                optimizer_state,
                train_photometric_dataloader_state,
                train_spectroscopic_dataloader_state,
                end_of_train_split,
            ) = train_step(
                ssvae,
                input_state,
                optimizer_state,
                train_photometric_dataloader_state,
                train_spectroscopic_dataloader_state,
                step_key,
            )

            if end_of_train_split:
                break

            train_batches += 1

        t1 = time.time()
        train_step_time += t1 - t0_epoch

        inference_ssvae = eqx.nn.inference_mode(ssvae)

        t0_val = time.time()
        while not end_of_val_split:

            t0_single = time.time()

            val_step_key, epoch_val_key = jr.split(epoch_val_key)

            (
                batch_train_loss,
                batch_train_aux,
                batch_val_loss,
                batch_val_aux,
                input_state,
                train_photometric_dataloader_state,
                train_spectroscopic_dataloader_state,
                val_photometric_dataloader_state,
                val_spectroscopic_dataloader_state,
                end_of_val_split,
            ) = eval_step(
                inference_ssvae,
                input_state,
                train_photometric_dataloader_state,
                train_spectroscopic_dataloader_state,
                val_photometric_dataloader_state,
                val_spectroscopic_dataloader_state,
                val_step_key,
            )

            if end_of_val_split:
                break

            epoch_train_loss.append(batch_train_loss)
            epoch_train_aux.append(batch_train_aux)
            epoch_val_loss.append(batch_val_loss)
            epoch_val_aux.append(batch_val_aux)

            val_batches += 1
            t1_single = time.time()

        train_photometric_dataloader_state = train_photometric_dataloader_state.set(
            train_photometric_dataloader.reset_index, jnp.array(True)
        )
        train_spectroscopic_dataloader_state = train_spectroscopic_dataloader_state.set(
            train_spectroscopic_dataloader.reset_index, jnp.array(True)
        )

        t1_val = time.time()
        val_step_time += t1_val - t0_val

        epoch_train_loss = jnp.mean(jnp.array(epoch_train_loss), axis=0)
        epoch_train_aux = jnp.mean(jnp.array(epoch_train_aux), axis=0)
        epoch_val_loss = jnp.mean(jnp.array(epoch_val_loss), axis=0)
        epoch_val_aux = jnp.mean(jnp.array(epoch_val_aux), axis=0)

        train_loss.append(epoch_train_loss)
        train_aux.append(epoch_train_aux)
        val_loss.append(epoch_val_loss)
        val_aux.append(epoch_val_aux)

        t1_epoch = time.time()
        epoch_time += t1_epoch - t0_epoch
        epoch_lr = lr_schedule(epoch)

        print(
            f"Epoch: {epoch} - Time: {t1_epoch-t0_epoch:.2f} s - LR: {epoch_lr:.5e} - Train Loss: {epoch_train_loss:.5e} - Val Loss: {epoch_val_loss:.5e} - "
            + f"TU Loss: {epoch_train_aux[0]:.5e} - TS Loss: {epoch_train_aux[6]:.5e} - TT Loss: {epoch_train_aux[7]:.5e} - "
            + f"VU Loss: {epoch_val_aux[0]:.5e} - VS Loss: {epoch_val_aux[6]:.5e} - VT Loss: {epoch_val_aux[7]:.5e}"
        )

        if len(val_loss) == 1 or epoch_val_loss < best_val_loss:
            best_val_loss = epoch_val_loss
            best_val_epoch = epoch
            training.save(SAVE_DIR / "best_pretrained_predictor.pkl", ssvae)
            training.save(SAVE_DIR / "best_pretrained_predictor_state.pkl", input_state)
            training.save(
                SAVE_DIR / "best_pretrained_predictor_optimizer_state", optimizer_state
            )

        if USE_EARLY_STOPPING and epoch - best_val_epoch > EARLY_STOPPING_PATIENCE:
            print(f"Early stopping at epoch {epoch}, setting model to best epoch")
            ssvae = training.load(SAVE_DIR / "best_pretrained_predictor.pkl", ssvae)
            input_state = training.load(
                SAVE_DIR / "best_pretrained_predictor_state.pkl", input_state
            )
            optimizer_state = training.load(
                SAVE_DIR / "final_pretrained_predictor_optimizer_state", optimizer_state
            )
            break

    val_step_time = val_step_time / EPOCHS
    train_step_time = train_step_time / EPOCHS
    epoch_time = epoch_time / EPOCHS
    train_time = time.time() - t0

    print(
        f"\nTrain Time: {train_time:.2f} s - Train Step Time: {train_step_time:.2f} s - Val Step Time: {val_step_time:.2f} s - Epoch Time: {epoch_time:.2f} s - Best Epoch: {best_val_epoch}"
    )

    print(
        "\n--------------------------------- SAVING PRE-TRAINED PREDICTOR ---------------------------------\n"
    )

    training.save(SAVE_DIR / "final_pretrained_predictor.pkl", ssvae)
    training.save(SAVE_DIR / "final_pretrained_predictor_state.pkl", input_state)
    training.save(
        SAVE_DIR / "final_pretrained_predictor_optimizer_state", optimizer_state
    )

    pretrained_predictor_train_losses = jnp.asarray(train_loss)
    pretrained_predictor_val_losses = jnp.asarray(val_loss)

    pretrained_predictor_train_auxes = jnp.asarray(train_aux)
    pretrained_predictor_val_auxes = jnp.asarray(val_aux)

    np.save(
        SAVE_DIR / "pretrain_predictor_train_losses.npy",
        pretrained_predictor_train_losses,
    )
    np.save(
        SAVE_DIR / "pretrain_predictor_val_losses.npy", pretrained_predictor_val_losses
    )
    np.save(
        SAVE_DIR / "pretrain_predictor_train_auxes.npy",
        pretrained_predictor_train_auxes,
    )
    np.save(
        SAVE_DIR / "pretrain_predictor_val_auxes.npy", pretrained_predictor_val_auxes
    )

###################################################################################
############################## TRAIN FULL MODEL ###################################
###################################################################################

if TRAIN_FULL_MODEL:

    filter_spec = nn.freeze_submodule(
        ssvae, "encoder", filter_spec=filter_spec, inverse=True
    )
    filter_spec = nn.freeze_submodule(
        ssvae, "decoder", filter_spec=filter_spec, inverse=True
    )
    filter_spec = nn.freeze_prior(
        ssvae, space="target", filter_spec=filter_spec, inverse=True
    )
    filter_spec = nn.freeze_submodule(
        ssvae, "predictor", filter_spec=filter_spec, inverse=True
    )
    filter_spec = nn.freeze_submodule_inputs(
        ssvae,
        "decoder",
        freeze_x=True,
        freeze_y=True,
        filter_spec=filter_spec,
        inverse=True,
    )

    init_key, RNG_KEY = jr.split(RNG_KEY)
    ssvae = nn.init_submodule_inputs(
        ssvae, "decoder", init_key, init_x=True, init_y=True
    )
    ssvae = nn.set_submodule_inference_mode(ssvae, "predictor", False)
    ssvae = nn.set_submodule_inference_mode(ssvae, "encoder", False)
    ssvae = nn.set_submodule_inference_mode(ssvae, "decoder", False)

    if USE_V2:
        filter_spec = nn.freeze_submodule_inputs(
            ssvae,
            "predictor",
            freeze_x=True,
            freeze_y=True,
            filter_spec=filter_spec,
            inverse=True,
        )
    else:
        init_key, RNG_KEY = jr.split(RNG_KEY)
        filter_spec = nn.freeze_submodule_inputs(
            ssvae,
            "encoder",
            freeze_x=True,
            freeze_y=True,
            filter_spec=filter_spec,
            inverse=True,
        )
        ssvae = nn.init_submodule_inputs(
            ssvae, "encoder", init_key, init_x=True, init_y=True
        )

    lr_schedule = optax.warmup_cosine_decay_schedule(
        FINAL_LEARNING_RATE,
        INIT_LEARNING_RATE,
        WARMUP_EPOCHS,
        EPOCHS - WARMUP_EPOCHS,
        FINAL_LEARNING_RATE,
    )
    optimizer = optax.adam(learning_rate=lr_schedule)
    optimizer_state = optimizer.init(eqx.filter(ssvae, eqx.is_array))

    loss_kwargs = {
        "alpha": ALPHA,
        "missing_target_value": MISSING_TARGET_VALUE,
        "vae_factor": 1.0,
        "beta": 1.0,
        "predictor_factor": 1.0,
        "n_samples": N_MC_SAMPLES,
    }
    full_loss_fn = partial(training.ssvae_loss, **loss_kwargs)

    _train_step = training.make_train_step(
        optimizer=optimizer,
        loss_fn=full_loss_fn,
        filter_spec=filter_spec,
    )

    _val_step = training.make_eval_step(
        loss_fn=full_loss_fn,
        filter_spec=filter_spec,
    )

    val_step_time = 0
    train_step_time = 0
    prediction_step_time = 0
    epoch_time = 0
    best_val_loss = jnp.inf
    best_val_epoch = -1

    @eqx.filter_jit
    def train_step(
        ssvae, ssvae_state, optimizer_state, photo_dl_state, spec_dl_state, rng_key
    ):

        resampling_key, step_key = jr.split(rng_key)

        (
            x,
            y,
            photo_dl_state,
            spec_dl_state,
            _,
            spectroscopic_reset_condition,
        ) = train_iterator(
            photo_dl_state,
            spec_dl_state,
            resampling_key,
        )

        end_of_split = jnp.all(spectroscopic_reset_condition)

        ssvae, ssvae_state, optimizer_state, loss_value, loss_aux = _train_step(
            x,
            y,
            step_key,
            ssvae,
            ssvae_state,
            optimizer_state,
        )

        return (
            loss_value,
            loss_aux,
            ssvae,
            ssvae_state,
            optimizer_state,
            photo_dl_state,
            spec_dl_state,
            end_of_split,
        )

    @eqx.filter_jit
    def eval_step(
        ssvae,
        ssvae_state,
        train_photo_dl_state,
        train_spec_dl_state,
        val_photo_dl_state,
        val_spec_dl_state,
        rng_key,
    ):

        train_resampling_key, val_resampling_key, rng_key = jr.split(rng_key, 3)
        train_step_key, val_step_key = jr.split(rng_key)

        (
            x_val_split,
            y_val_split,
            val_photo_dl_state,
            val_spec_dl_state,
            photometric_reset_condition,
            spectroscopic_reset_condition,
        ) = val_iterator(
            val_photo_dl_state,
            val_spec_dl_state,
            val_resampling_key,
        )

        (
            x_train_split,
            y_train_split,
            train_photo_dl_state,
            train_spec_dl_state,
            _,
            _,
        ) = train_iterator(
            train_photo_dl_state,
            train_spec_dl_state,
            train_resampling_key,
        )

        (
            train_loss_value,
            ssvae_state,
            train_loss_aux,
        ) = _val_step(
            x_train_split,
            y_train_split,
            train_step_key,
            ssvae,
            ssvae_state,
        )

        val_loss_value, input_state, val_loss_aux = _val_step(
            x_val_split,
            y_val_split,
            val_step_key,
            ssvae,
            ssvae_state,
        )

        end_of_val_split = jnp.all(spectroscopic_reset_condition)

        return (
            train_loss_value,
            train_loss_aux,
            val_loss_value,
            val_loss_aux,
            input_state,
            train_photo_dl_state,
            train_spec_dl_state,
            val_photo_dl_state,
            val_spec_dl_state,
            end_of_val_split,
        )

    t0 = time.time()

    for epoch in range(EPOCHS):

        end_of_train_split = False
        end_of_val_split = False
        end_of_prediction_split = False

        train_batches = 0
        val_batches = 0
        epoch_train_loss = []
        epoch_train_aux = []
        epoch_val_loss = []
        epoch_val_aux = []
        epoch_val_target_means = []
        epoch_val_target_stds = []

        t0_epoch = time.time()

        epoch_train_key, epoch_val_key, RNG_KEY = jr.split(RNG_KEY, 3)

        while not end_of_train_split:

            step_key, epoch_train_key = jr.split(epoch_train_key)

            (
                batch_train_loss,
                batch_train_aux,
                ssvae,
                input_state,
                optimizer_state,
                train_photometric_dataloader_state,
                train_spectroscopic_dataloader_state,
                end_of_train_split,
            ) = train_step(
                ssvae,
                input_state,
                optimizer_state,
                train_photometric_dataloader_state,
                train_spectroscopic_dataloader_state,
                step_key,
            )

            if end_of_train_split:
                break

            train_batches += 1

        t1 = time.time()
        train_step_time += t1 - t0_epoch

        inference_ssvae = eqx.nn.inference_mode(ssvae)

        t0_val = time.time()
        while not end_of_val_split:

            t0_single = time.time()

            val_step_key, epoch_val_key = jr.split(epoch_val_key)

            (
                batch_train_loss,
                batch_train_aux,
                batch_val_loss,
                batch_val_aux,
                input_state,
                train_photometric_dataloader_state,
                train_spectroscopic_dataloader_state,
                val_photometric_dataloader_state,
                val_spectroscopic_dataloader_state,
                end_of_val_split,
            ) = eval_step(
                inference_ssvae,
                input_state,
                train_photometric_dataloader_state,
                train_spectroscopic_dataloader_state,
                val_photometric_dataloader_state,
                val_spectroscopic_dataloader_state,
                val_step_key,
            )

            if end_of_val_split:
                break

            epoch_train_loss.append(batch_train_loss)
            epoch_train_aux.append(batch_train_aux)
            epoch_val_loss.append(batch_val_loss)
            epoch_val_aux.append(batch_val_aux)

            val_batches += 1
            t1_single = time.time()

        train_photometric_dataloader_state = train_photometric_dataloader_state.set(
            train_photometric_dataloader.reset_index, jnp.array(True)
        )
        train_spectroscopic_dataloader_state = train_spectroscopic_dataloader_state.set(
            train_spectroscopic_dataloader.reset_index, jnp.array(True)
        )

        t1_val = time.time()
        val_step_time += t1_val - t0_val

        epoch_train_loss = jnp.mean(jnp.array(epoch_train_loss), axis=0)
        epoch_train_aux = jnp.mean(jnp.array(epoch_train_aux), axis=0)
        epoch_val_loss = jnp.mean(jnp.array(epoch_val_loss), axis=0)
        epoch_val_aux = jnp.mean(jnp.array(epoch_val_aux), axis=0)

        train_loss.append(epoch_train_loss)
        train_aux.append(epoch_train_aux)
        val_loss.append(epoch_val_loss)
        val_aux.append(epoch_val_aux)

        t1_epoch = time.time()
        epoch_time += t1_epoch - t0_epoch
        epoch_lr = lr_schedule(epoch)

        print(
            f"Epoch: {epoch} - Time: {t1_epoch-t0_epoch:.2f} s - LR: {epoch_lr:.5e} - Train Loss: {epoch_train_loss:.5e} - Val Loss: {epoch_val_loss:.5e} - "
            + f"TU Loss: {epoch_train_aux[0]:.5e} - TS Loss: {epoch_train_aux[6]:.5e} - TT Loss: {epoch_train_aux[7]:.5e} - "
            + f"VU Loss: {epoch_val_aux[0]:.5e} - VS Loss: {epoch_val_aux[6]:.5e} - VT Loss: {epoch_val_aux[7]:.5e}"
        )

        if len(val_loss) == 1 or epoch_val_loss < best_val_loss:
            best_val_loss = epoch_val_loss
            best_val_epoch = epoch
            training.save(SAVE_DIR / "best_model.pkl", ssvae)
            training.save(SAVE_DIR / "best_model_state.pkl", input_state)
            training.save(SAVE_DIR / "best_model_optimizer_state", optimizer_state)

        if USE_EARLY_STOPPING and epoch - best_val_epoch > EARLY_STOPPING_PATIENCE:
            print(f"Early stopping at epoch {epoch}, setting model to best epoch")
            ssvae = training.load(SAVE_DIR / "best_model.pkl", ssvae)
            input_state = training.load(SAVE_DIR / "best_model_state.pkl", input_state)
            optimizer_state = training.load(
                SAVE_DIR / "final_model_optimizer_state", optimizer_state
            )
            break

    val_step_time = val_step_time / EPOCHS
    train_step_time = train_step_time / EPOCHS
    epoch_time = epoch_time / EPOCHS
    train_time = time.time() - t0

    print(
        f"\nTrain Time: {train_time:.2f} s - Train Step Time: {train_step_time:.2f} s - Val Step Time: {val_step_time:.2f} s - Epoch Time: {epoch_time:.2f} s - Best Epoch: {best_val_epoch}"
    )

    print(
        "\n--------------------------------- SAVING FULL MODEL ---------------------------------\n"
    )

    training.save(SAVE_DIR / "final_model.pkl", ssvae)
    training.save(SAVE_DIR / "final_model_state.pkl", input_state)
    training.save(SAVE_DIR / "final_model_optimizer_state", optimizer_state)

    model_predictor_train_losses = jnp.asarray(train_loss)
    model_predictor_val_losses = jnp.asarray(val_loss)

    model_predictor_train_auxes = jnp.asarray(train_aux)
    model_predictor_val_auxes = jnp.asarray(val_aux)

    np.save(SAVE_DIR / "full_train_losses.npy", model_predictor_train_losses)
    np.save(SAVE_DIR / "full_val_losses.npy", model_predictor_val_losses)
    np.save(SAVE_DIR / "full_train_auxes.npy", model_predictor_train_auxes)
    np.save(SAVE_DIR / "full_val_auxes.npy", model_predictor_val_auxes)<|MERGE_RESOLUTION|>--- conflicted
+++ resolved
@@ -33,11 +33,7 @@
 
 # Model Config
 
-<<<<<<< HEAD
-RUN_NAME = "PRETRAIN_SSVAEv2_L5_M3_B1" #"VAE_B1000_L5"
-=======
 RUN_NAME = "SSVAE_L5_M3"  # "VAE_B1000_L5"
->>>>>>> bf0b83c5
 INPUT_SIZE = 27
 LATENT_SIZE = 5
 PREDICTOR_SIZE = 1
@@ -60,8 +56,8 @@
 BATCH_SIZE = 1024
 LOG_EVERY = 1
 
-PRETRAIN_VAE = True
-PRETRAIN_PREDICTOR = True
+PRETRAIN_VAE = False
+PRETRAIN_PREDICTOR = False
 TRAIN_FULL_MODEL = True
 
 USE_EARLY_STOPPING = False
